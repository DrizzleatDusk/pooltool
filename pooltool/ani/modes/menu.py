--- conflicted
+++ resolved
@@ -21,18 +21,12 @@
     }
 
     def enter(self):
-<<<<<<< HEAD
         mouse.mode(MouseMode.ABSOLUTE)
-        menus.show("main_menu")
-=======
-        mouse.show()
-        mouse.absolute()
 
         try:
             menus.show(menus.current.name)
         except AttributeError:
             menus.show("main_menu")
->>>>>>> 60a9735f
 
         self.register_keymap_event("escape", Action.exit, True)
         self.register_keymap_event("escape-up", Action.exit, False)
